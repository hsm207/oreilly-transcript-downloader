--- conflicted
+++ resolved
@@ -1,25 +1,11 @@
-import { TableExtractor } from './TableExtractor';
-<<<<<<< HEAD
-import { describe, it, expect, vi, afterEach } from 'vitest';
-import { PersistentLogger } from '../../../infrastructure/logging/PersistentLogger';
-
-// Only mock the logger - it has side effects we don't want in tests
-vi.mock('../../../infrastructure/logging/PersistentLogger', () => ({
-  PersistentLogger: {
-    debug: vi.fn(),
-    info: vi.fn(),
-    warn: vi.fn(),
-    error: vi.fn(),
-  },
-}));
-=======
-import { PersistentLogger } from '../../../infrastructure/logging/PersistentLogger';
-import { describe, it, expect } from 'vitest';
->>>>>>> 85fbd180
+import { TableExtractor } from "./TableExtractor";
+import { PersistentLogger } from "../../../infrastructure/logging/PersistentLogger";
+import { describe, it, expect, afterEach } from "vitest";
 
 describe('TableExtractor', () => {
+
   afterEach(() => {
-    vi.clearAllMocks();
+    // No global mocks to clear in the instance-based approach
   });
 
   function createTable(html: string): HTMLElement {
@@ -31,14 +17,14 @@
   // Mock logger instance with no-op methods
   class MockLogger extends PersistentLogger {
     setFormat(format: string): void {}
-    async log(message: string, level: string = 'log'): Promise<void> {}
+    async log(message: string, level: string = "log"): Promise<void> {}
     async info(message: string): Promise<void> {}
     async warn(message: string): Promise<void> {}
     async error(message: string): Promise<void> {}
     async debug(message: string): Promise<void> {}
   }
 
-  it('extracts a simple table with header and body', () => {
+  it("extracts a simple table with header and body", () => {
     const table = createTable(`
       <table>
         <caption>Sample Table</caption>
@@ -51,17 +37,8 @@
         </tbody>
       </table>
     `);
-<<<<<<< HEAD
-    const result = TableExtractor.extract(table);
-
-    // Only verify logger interactions
-    expect(PersistentLogger.debug).toHaveBeenCalled();
-    expect(PersistentLogger.info).toHaveBeenCalled();
-
-=======
     const extractor = new TableExtractor(new MockLogger());
     const result = extractor.extract(table);
->>>>>>> 85fbd180
     expect(result.type).toBe('table');
     expect((result as any).caption).toBe('Sample Table');
     expect((result as any).rows.length).toBe(3);
@@ -71,26 +48,21 @@
     expect((result as any).rows[1].cells[0].isHeader).toBe(false);
   });
 
-  it('extracts a table without caption', () => {
+  it("extracts a table without caption", () => {
     const table = createTable(`
       <table>
         <tr><td>A</td><td>B</td></tr>
       </table>
     `);
-<<<<<<< HEAD
-    const result = TableExtractor.extract(table);
-
-=======
     const extractor = new TableExtractor(new MockLogger());
     const result = extractor.extract(table);
->>>>>>> 85fbd180
     expect(result.type).toBe('table');
     expect((result as any).caption).toBeUndefined();
     expect((result as any).rows.length).toBe(1);
     expect((result as any).rows[0].cells[0].content).toBe('A');
   });
 
-  it('handles colspan and rowspan', () => {
+  it("handles colspan and rowspan", () => {
     const table = createTable(`
       <table>
         <tr><th colspan='2'>Header</th></tr>
@@ -98,27 +70,16 @@
         <tr><td>C</td></tr>
       </table>
     `);
-<<<<<<< HEAD
-    const result = TableExtractor.extract(table);
-
-=======
     const extractor = new TableExtractor(new MockLogger());
     const result = extractor.extract(table);
->>>>>>> 85fbd180
     expect((result as any).rows[0].cells[0].colspan).toBe(2);
     expect((result as any).rows[1].cells[0].rowspan).toBe(2);
   });
 
-  it('returns empty rows for empty table', () => {
+  it("returns empty rows for empty table", () => {
     const table = createTable(`<table></table>`);
-<<<<<<< HEAD
-    const result = TableExtractor.extract(table);
-
-    expect(PersistentLogger.info).toHaveBeenCalled();
-=======
     const extractor = new TableExtractor(new MockLogger());
     const result = extractor.extract(table);
->>>>>>> 85fbd180
     expect(result.type).toBe('table');
     expect((result as any).rows.length).toBe(0);
   });
